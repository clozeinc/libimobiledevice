--- conflicted
+++ resolved
@@ -33,11 +33,8 @@
 	idevicenotificationproxy \
 	idevicecrashreport \
 	idevicesetlocation \
-<<<<<<< HEAD
-	idevicewifi
-=======
-	afcclient
->>>>>>> 42f25532
+        idevicewifi \
+        afcclient
 
 idevicebtlogger_SOURCES = idevicebtlogger.c
 idevicebtlogger_CFLAGS = $(AM_CFLAGS)
