--- conflicted
+++ resolved
@@ -1636,7 +1636,6 @@
 			}
 			source_udid = strdup(optarg);
 			break;
-<<<<<<< HEAD
 		case 'w':
 			if (!*optarg) {
 				fprintf(stderr, "ERROR: write file argument must not be empty!\n");
@@ -1654,8 +1653,6 @@
             char *endChar;
             min_free_space = strtoull(optarg, &endChar, 10);
 			break;
-=======
->>>>>>> 04c02331
 		case 'i':
 			interactive_mode = 1;
 			break;
