--- conflicted
+++ resolved
@@ -1563,10 +1563,6 @@
 	lockdownd_client_t lockdown = NULL;
 	mobilebackup2_client_t mobilebackup2 = NULL;
 	mobilebackup2_error_t err;
-<<<<<<< HEAD
-	const char* writeFiles[64];
-	int writeCnt = 0;
-=======
 	uint64_t lockfile = 0;
 
 #define OPT_SYSTEM 1
@@ -1600,7 +1596,10 @@
 		{ "full", no_argument, NULL, OPT_FULL },
 		{ NULL, 0, NULL, 0}
 	};
->>>>>>> b314f04b
+	const char* writeFiles[64];
+	int writeCnt = 0;
+
+
 
 	/* we need to exit cleanly on running backups and restores or we cause havok */
 	signal(SIGINT, clean_exit);
@@ -1622,36 +1621,6 @@
 				print_usage(argc, argv, 1);
 				return 2;
 			}
-<<<<<<< HEAD
-			udid = strdup(argv[i]);
-			continue;
-		}
-		else if (!strcmp(argv[i], "-w") || !strcmp(argv[i], "--write")) {
-			i++;
-			if (!argv[i] || !*argv[i] || writeCnt == 64) {
-				print_usage(argc, argv);
-				return -1;
-			}
-			writeFiles[writeCnt++] = strdup(argv[i]);
-			continue;
-		}
-		else if (!strcmp(argv[i], "-f") || !strcmp(argv[i], "--free")) {
-			i++;
-			if (!argv[i] || !*argv[i]) {
-				print_usage(argc, argv);
-				return -1;
-			}
-
-			char *endChar;
-			min_free_space = strtoull(argv[i], &endChar, 10);
-			continue;
-		}
-		else if (!strcmp(argv[i], "-s") || !strcmp(argv[i], "--source")) {
-			i++;
-			if (!argv[i] || !*argv[i]) {
-				print_usage(argc, argv);
-				return -1;
-=======
 			udid = strdup(optarg);
 			break;
 		case 's':
@@ -1659,7 +1628,6 @@
 				fprintf(stderr, "ERROR: SOURCE argument must not be empty!\n");
 				print_usage(argc, argv, 1);
 				return 2;
->>>>>>> b314f04b
 			}
 			source_udid = strdup(optarg);
 		case 'i':
@@ -1831,12 +1799,8 @@
 		}
 	}
 
-<<<<<<< HEAD
 	idevice_t device = NULL;
 	ret = idevice_new_with_options(&device, udid, (use_network) ? IDEVICE_LOOKUP_USBMUX | IDEVICE_LOOKUP_NETWORK : IDEVICE_LOOKUP_USBMUX);
-=======
-	ret = idevice_new_with_options(&device, udid, (use_network) ? IDEVICE_LOOKUP_NETWORK : IDEVICE_LOOKUP_USBMUX);
->>>>>>> b314f04b
 	if (ret != IDEVICE_E_SUCCESS) {
 		if (udid) {
 			printf("No device found with udid %s.\n", udid);
