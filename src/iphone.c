--- conflicted
+++ resolved
@@ -38,11 +38,8 @@
 static void iphone_config_usb_device(iphone_device_t phone)
 {
 	int ret;
-<<<<<<< HEAD
-=======
 	int bytes;
 	unsigned char buf[512];
->>>>>>> f7fbac78
 
 	log_debug_msg("setting configuration... ");
 	ret = usb_set_configuration(phone->device, 3);
@@ -75,8 +72,6 @@
 	} else {
 		log_debug_msg("done.\n");
 	}
-<<<<<<< HEAD
-=======
 
 	do {
 		bytes = usb_bulk_read(phone->device, BULKIN, (void *) &buf, 512, 800);
@@ -85,7 +80,6 @@
 			log_debug_buffer(buf, bytes);
 		}
 	} while (bytes > 0);
->>>>>>> f7fbac78
 }
 
 /**
@@ -235,14 +229,6 @@
 	int bytes;
 	unsigned char buf[512];
 
-<<<<<<< HEAD
-	// read final package
-	bytes = usb_bulk_read(device->device, BULKIN, (void *) &buf, 512, 1000);
-	if (bytes > 0) {
-		log_debug_msg("iphone_free_device: final read returned\n");
-		log_debug_buffer(buf, bytes);
-	}
-=======
 	// read final package(s)
 	do {
 		bytes = usb_bulk_read(device->device, BULKIN, (void *) &buf, 512, 800);
@@ -251,7 +237,6 @@
 			log_debug_buffer(buf, bytes);
 		}
 	} while (bytes > 0);
->>>>>>> f7fbac78
 
 	if (device->buffer) {
 		free(device->buffer);
