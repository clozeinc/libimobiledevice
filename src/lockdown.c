/*
 * lockdown.c
 * libiphone built-in lockdownd client
 * 
 * Copyright (c) 2008 Zach C. All Rights Reserved.
 *
 * This library is free software; you can redistribute it and/or
 * modify it under the terms of the GNU Lesser General Public
 * License as published by the Free Software Foundation; either
 * version 2.1 of the License, or (at your option) any later version.
 * 
 * This library is distributed in the hope that it will be useful,
 * but WITHOUT ANY WARRANTY; without even the implied warranty of
 * MERCHANTABILITY or FITNESS FOR A PARTICULAR PURPOSE.  See the GNU
 * Lesser General Public License for more details.
 * 
 * You should have received a copy of the GNU Lesser General Public
 * License along with this library; if not, write to the Free Software
 * Foundation, Inc., 51 Franklin Street, Fifth Floor, Boston, MA  02110-1301  USA 
 */

#include "usbmux.h"
#include "utils.h"
#include "iphone.h"
#include "lockdown.h"
#include "userpref.h"
#include <arpa/inet.h>
#include <errno.h>
#include <string.h>
#include <glib.h>
#include <libtasn1.h>
#include <gnutls/x509.h>

#include <plist/plist.h>


const ASN1_ARRAY_TYPE pkcs1_asn1_tab[] = {
	{"PKCS1", 536872976, 0},
	{0, 1073741836, 0},
	{"RSAPublicKey", 536870917, 0},
	{"modulus", 1073741827, 0},
	{"publicExponent", 3, 0},
	{0, 0, 0}
};

/** Creates a lockdownd client for the give iPhone.
 *
 * @param phone The iPhone to create a lockdownd client for
 *
 * @return The lockdownd client.
 */
iphone_lckd_client_t new_lockdownd_client(iphone_device_t phone)
{
	if (!phone)
		return NULL;
	iphone_lckd_client_t control = (iphone_lckd_client_t) malloc(sizeof(struct iphone_lckd_client_int));

	if (IPHONE_E_SUCCESS != iphone_mux_new_client(phone, 0x0a00, 0xf27e, &control->connection)) {
		free(control);
		return NULL;
	}

	control->ssl_session = (gnutls_session_t *) malloc(sizeof(gnutls_session_t));
	control->in_SSL = 0;
	return control;
}

/**
 * Closes the lockdownd communication session, by sending
 * the StopSession Request to the device. 
 *
 * @param control The lockdown client
 */
static void iphone_lckd_stop_session(iphone_lckd_client_t control)
{
	if (!control)
		return;					//IPHONE_E_INVALID_ARG;

	iphone_error_t ret = IPHONE_E_UNKNOWN_ERROR;

	plist_t dict = plist_new_dict();
	plist_add_sub_key_el(dict, "Request");
	plist_add_sub_string_el(dict, "StopSession");
	plist_add_sub_key_el(dict, "SessionID");
	plist_add_sub_string_el(dict, control->session_id);

	log_dbg_msg(DBGMASK_LOCKDOWND, "iphone_lckd_stop_session() called\n");

	ret = iphone_lckd_send(control, dict);

	plist_free(dict);
	dict = NULL;

	ret = iphone_lckd_recv(control, &dict);

	if (!dict) {
		log_dbg_msg(DBGMASK_LOCKDOWND, "lockdownd_stop_session(): IPHONE_E_PLIST_ERROR\n");
		return;					// IPHONE_E_PLIST_ERROR;
	}

	plist_t query_node = plist_find_node_by_string(dict, "StopSession");
	plist_t result_node = plist_get_next_sibling(query_node);
	plist_t value_node = plist_get_next_sibling(result_node);

	plist_type result_type = plist_get_node_type(result_node);
	plist_type value_type = plist_get_node_type(value_node);

	if (result_type == PLIST_KEY && value_type == PLIST_STRING) {

		char *result_value = NULL;
		char *value_value = NULL;

		plist_get_key_val(result_node, &result_value);
		plist_get_string_val(value_node, &value_value);

		if (!strcmp(result_value, "Result") && !strcmp(value_value, "Success")) {
			log_dbg_msg(DBGMASK_LOCKDOWND, "lockdownd_stop_session(): success\n");
			ret = IPHONE_E_SUCCESS;
		}
		free(result_value);
		free(value_value);
	}
	plist_free(dict);
	dict = NULL;

	return;						// ret;
}

/**
 * Shuts down the SSL session by first calling iphone_lckd_stop_session
 * to cleanly close the lockdownd communication session, and then 
 * performing a close notify, which is done by "gnutls_bye".
 *
 * @param client The lockdown client
 */
static void iphone_lckd_stop_SSL_session(iphone_lckd_client_t client)
{
	if (!client) {
		log_dbg_msg(DBGMASK_LOCKDOWND, "lockdownd_stop_SSL_session(): invalid argument!\n");
		return;
	}

	if (client->in_SSL) {
		log_dbg_msg(DBGMASK_LOCKDOWND, "Stopping SSL Session\n");
		iphone_lckd_stop_session(client);
		log_dbg_msg(DBGMASK_LOCKDOWND, "Sending SSL close notify\n");
		gnutls_bye(*client->ssl_session, GNUTLS_SHUT_RDWR);
	}
	if (client->ssl_session) {
		gnutls_deinit(*client->ssl_session);
		free(client->ssl_session);
	}
	client->in_SSL = 0;

	return;
}

/** Closes the lockdownd client and does the necessary housekeeping.
 *
 * @param control The lockdown client
 */
iphone_error_t iphone_lckd_free_client(iphone_lckd_client_t client)
{
	if (!client)
		return IPHONE_E_INVALID_ARG;
	iphone_error_t ret = IPHONE_E_UNKNOWN_ERROR;

	iphone_lckd_stop_SSL_session(client);

	if (client->connection) {
		lockdownd_close(client);

		// IMO, read of final "sessionUpcall connection closed" packet
		//  should come here instead of in iphone_free_device

		ret = iphone_mux_free_client(client->connection);
	}

	free(client);
	return ret;
}

/** Polls the iPhone for lockdownd data.
 *
 * @param control The lockdownd client
 * @param dump_data The pointer to the location of the buffer in which to store
 *                  the received data
 *
 * @return The number of bytes received
 */
iphone_error_t iphone_lckd_recv(iphone_lckd_client_t client, plist_t * plist)
{
	if (!client || !plist || (plist && *plist))
		return IPHONE_E_INVALID_ARG;
	iphone_error_t ret = IPHONE_E_UNKNOWN_ERROR;
	char *receive;
	uint32_t datalen = 0, bytes = 0;

	if (!client->in_SSL)
		ret = iphone_mux_recv(client->connection, (char *) &datalen, sizeof(datalen), &bytes);
	else {
		bytes = gnutls_record_recv(*client->ssl_session, &datalen, sizeof(datalen));
		if (bytes > 0)
			ret = IPHONE_E_SUCCESS;
	}
	datalen = ntohl(datalen);

	receive = (char *) malloc(sizeof(char) * datalen);
	if (!client->in_SSL)
		ret = iphone_mux_recv(client->connection, receive, datalen, &bytes);
	else {
		bytes = gnutls_record_recv(*client->ssl_session, receive, datalen);
		if (bytes > 0)
			ret = IPHONE_E_SUCCESS;
	}

	if (bytes <= 0) {
		free(receive);
		return IPHONE_E_NOT_ENOUGH_DATA;
	}

	plist_from_xml(receive, bytes, plist);
	free(receive);

	if (!*plist)
		ret = IPHONE_E_PLIST_ERROR;

	return ret;
}

/** Sends lockdownd data to the iPhone
 * 
 * @note This function is low-level and should only be used if you need to send
 *        a new type of message.
 *
 * @param client The lockdownd client
 * @param plist The plist to send
 *
 * @return an error code (IPHONE_E_SUCCESS on success)
 */
iphone_error_t iphone_lckd_send(iphone_lckd_client_t client, plist_t plist)
{
	if (!client || !plist)
		return IPHONE_E_INVALID_ARG;
	char *real_query;
	int bytes;
	char *XMLContent = NULL;
	uint32_t length = 0;
	iphone_error_t ret = IPHONE_E_UNKNOWN_ERROR;

	plist_to_xml(plist, &XMLContent, &length);
	log_dbg_msg(DBGMASK_LOCKDOWND, "Send msg :\nsize : %i\nbuffer :\n%s\n", length, XMLContent);


	real_query = (char *) malloc(sizeof(char) * (length + 4));
	length = htonl(length);
	memcpy(real_query, &length, sizeof(length));
	memcpy(real_query + 4, XMLContent, ntohl(length));
	free(XMLContent);
	log_dbg_msg(DBGMASK_LOCKDOWND, "lockdownd_send(): made the query, sending it along\n");

	if (!client->in_SSL)
		ret = iphone_mux_send(client->connection, real_query, ntohl(length) + sizeof(length), &bytes);
	else {
		gnutls_record_send(*client->ssl_session, real_query, ntohl(length) + sizeof(length));
		ret = IPHONE_E_SUCCESS;
	}
	log_dbg_msg(DBGMASK_LOCKDOWND, "lockdownd_send(): sent it!\n");
	free(real_query);

	return ret;
}

/** Initiates the handshake for the lockdown session. Part of the lockdownd handshake.
 * 
 * @note You most likely want lockdownd_init unless you are doing something special.
 *
 * @param control The lockdownd client
 *
 * @return 1 on success and 0 on failure.
 */
iphone_error_t lockdownd_hello(iphone_lckd_client_t control)
{
	if (!control)
		return IPHONE_E_INVALID_ARG;

	iphone_error_t ret = IPHONE_E_UNKNOWN_ERROR;

	plist_t dict = plist_new_dict();
	plist_add_sub_key_el(dict, "Request");
	plist_add_sub_string_el(dict, "QueryType");

	log_dbg_msg(DBGMASK_LOCKDOWND, "lockdownd_hello() called\n");
	ret = iphone_lckd_send(control, dict);

	plist_free(dict);
	dict = NULL;

	ret = iphone_lckd_recv(control, &dict);

	if (IPHONE_E_SUCCESS != ret)
		return ret;

	plist_t query_node = plist_find_node_by_string(dict, "QueryType");
	plist_t result_node = plist_get_next_sibling(query_node);
	plist_t value_node = plist_get_next_sibling(result_node);

	plist_type result_type = plist_get_node_type(result_node);
	plist_type value_type = plist_get_node_type(value_node);

	if (result_type == PLIST_KEY && value_type == PLIST_STRING) {

		char *result_value = NULL;
		char *value_value = NULL;

		plist_get_key_val(result_node, &result_value);
		plist_get_string_val(value_node, &value_value);

		if (!strcmp(result_value, "Result") && !strcmp(value_value, "Success")) {
			log_dbg_msg(DBGMASK_LOCKDOWND, "lockdownd_hello(): success\n");
			ret = IPHONE_E_SUCCESS;
		}
		free(result_value);
		free(value_value);
	}

	plist_free(dict);
	dict = NULL;

	return ret;
}

/** Generic function to handle simple (key, value) requests.
 *
 * @param control an initialized lockdownd client.
 * @param key the key to request
 * @param value a pointer to the requested value
 *
 * @return IPHONE_E_SUCCESS on success.
 */
iphone_error_t lockdownd_generic_get_value(iphone_lckd_client_t control, const char *req_key, char *req_string,
										   gnutls_datum_t * value)
{
	if (!control || !req_key || !value || value->data)
		return IPHONE_E_INVALID_ARG;

	plist_t dict = NULL;
	iphone_error_t ret = IPHONE_E_UNKNOWN_ERROR;

	/* Setup DevicePublicKey request plist */
	dict = plist_new_dict();
	plist_add_sub_key_el(dict, req_key);
	plist_add_sub_string_el(dict, req_string);
	plist_add_sub_key_el(dict, "Request");
	plist_add_sub_string_el(dict, "GetValue");

	/* send to iPhone */
	ret = iphone_lckd_send(control, dict);

	plist_free(dict);
	dict = NULL;

	if (ret != IPHONE_E_SUCCESS)
		return ret;

	/* Now get iPhone's answer */
	ret = iphone_lckd_recv(control, &dict);

	if (ret != IPHONE_E_SUCCESS)
		return ret;

	plist_t query_node = plist_find_node_by_string(dict, "GetValue");
	plist_t result_key_node = plist_get_next_sibling(query_node);
	plist_t result_value_node = plist_get_next_sibling(result_key_node);

	plist_type result_key_type = plist_get_node_type(result_key_node);
	plist_type result_value_type = plist_get_node_type(result_value_node);

	if (result_key_type == PLIST_KEY && result_value_type == PLIST_STRING) {

		char *result_key = NULL;
		char *result_value = NULL;
		ret = IPHONE_E_DICT_ERROR;

		plist_get_key_val(result_key_node, &result_key);
		plist_get_string_val(result_value_node, &result_value);

		if (!strcmp(result_key, "Result") && !strcmp(result_value, "Success")) {
			log_dbg_msg(DBGMASK_LOCKDOWND, "lockdownd_generic_get_value(): success\n");
			ret = IPHONE_E_SUCCESS;
		}
		free(result_key);
		free(result_value);
	}
	if (ret != IPHONE_E_SUCCESS) {
		return ret;
	}

	plist_t value_key_node = plist_get_next_sibling(result_key_node);
	plist_t value_value_node = plist_get_next_sibling(value_key_node);

	plist_type value_key_type = plist_get_node_type(value_key_node);

	if (value_key_type == PLIST_KEY) {

		char *result_key = NULL;
		plist_get_key_val(value_key_node, &result_key);

		if (!strcmp(result_key, "Value")) {
			log_dbg_msg(DBGMASK_LOCKDOWND, "lockdownd_generic_get_value(): success\n");

			plist_type value_value_type = plist_get_node_type(value_value_node);
			if (PLIST_STRING == value_value_type) {
				char *value_value = NULL;
				plist_get_string_val(value_value_node, &value_value);

				value->data = value_value;
				value->size = strlen(value_value);
				ret = IPHONE_E_SUCCESS;
			}
		}
		free(result_key);
	}

	plist_free(dict);
	return ret;
}

/** Askes for the device's unique id. Part of the lockdownd handshake.
 *
 * @note You most likely want lockdownd_init unless you are doing something special.
 *
 * @return 1 on success and 0 on failure.
 */
iphone_error_t lockdownd_get_device_uid(iphone_lckd_client_t control, char **uid)
{
	gnutls_datum_t temp = { NULL, 0 };
	return lockdownd_generic_get_value(control, "Key", "UniqueDeviceID", &temp);
	*uid = temp.data;
}

/** Askes for the device's public key. Part of the lockdownd handshake.
 *
 * @note You most likely want lockdownd_init unless you are doing something special.
 *
 * @return 1 on success and 0 on failure.
 */
iphone_error_t lockdownd_get_device_public_key(iphone_lckd_client_t control, gnutls_datum_t * public_key)
{
	return lockdownd_generic_get_value(control, "Key", "DevicePublicKey", public_key);
}

/** Completes the entire lockdownd handshake.
 *
 * @param phone The iPhone
 * @param lockdownd_client The pointer to the location of the lockdownd_client
 *
 * @return 1 on success and 0 on failure
 */
iphone_error_t iphone_lckd_new_client(iphone_device_t device, iphone_lckd_client_t * client)
{
	if (!device || !client || (client && *client))
		return IPHONE_E_INVALID_ARG;
	iphone_error_t ret = IPHONE_E_SUCCESS;
	char *host_id = NULL;

	iphone_lckd_client_t client_loc = new_lockdownd_client(device);
	if (!client_loc) {
		log_debug_msg("FATAL: lockdownd client could not be created!\n");
		return IPHONE_E_UNKNOWN_ERROR;
	}
	if (IPHONE_E_SUCCESS != lockdownd_hello(client_loc)) {
		log_debug_msg("Hello failed in the lockdownd client.\n");
		ret = IPHONE_E_NOT_ENOUGH_DATA;
	}


	char *uid = NULL;
	ret = lockdownd_get_device_uid(client_loc, &uid);
	if (IPHONE_E_SUCCESS != ret) {
		log_debug_msg("Device refused to send uid.\n");
	}

	host_id = get_host_id();
	if (IPHONE_E_SUCCESS == ret && !host_id) {
		log_debug_msg("No HostID found, run libiphone-initconf.\n");
		ret = IPHONE_E_INVALID_CONF;
	}

	if (IPHONE_E_SUCCESS == ret && !is_device_known(uid))
		ret = lockdownd_pair_device(client_loc, uid, host_id);

	if (uid) {
		free(uid);
		uid = NULL;
	}

	ret = lockdownd_start_SSL_session(client_loc, host_id);
	if (IPHONE_E_SUCCESS != ret) {
		ret = IPHONE_E_SSL_ERROR;
		log_debug_msg("SSL Session opening failed.\n");
	}

	if (host_id) {
		free(host_id);
		host_id = NULL;
	}

	if (IPHONE_E_SUCCESS == ret)
		*client = client_loc;
	return ret;
}

/** Generates the appropriate keys and pairs the device. It's part of the
 *  lockdownd handshake.
 *
 * @note You most likely want lockdownd_init unless you are doing something special.
 *
 * @return 1 on success and 0 on failure
 */
iphone_error_t lockdownd_pair_device(iphone_lckd_client_t control, char *uid, char *host_id)
{
	iphone_error_t ret = IPHONE_E_UNKNOWN_ERROR;
	plist_t dict = NULL;
	plist_t dict_record = NULL;

	gnutls_datum_t device_cert = { NULL, 0 };
	gnutls_datum_t host_cert = { NULL, 0 };
	gnutls_datum_t root_cert = { NULL, 0 };
	gnutls_datum_t public_key = { NULL, 0 };

	ret = lockdownd_get_device_public_key(control, &public_key);
	if (ret != IPHONE_E_SUCCESS) {
		log_debug_msg("Device refused to send public key.\n");
		return ret;
	}

	ret = lockdownd_gen_pair_cert(public_key, &device_cert, &host_cert, &root_cert);
	if (ret != IPHONE_E_SUCCESS) {
		free(public_key.data);
		return ret;
	}

	/* Setup Pair request plist */
	dict = plist_new_dict();
	plist_add_sub_key_el(dict, "PairRecord");
	dict_record = plist_new_dict();
	plist_add_sub_node(dict, dict_record);
	plist_add_sub_key_el(dict_record, "DeviceCertificate");
	plist_add_sub_data_el(dict_record, device_cert.data, device_cert.size);
	plist_add_sub_key_el(dict_record, "HostCertificate");
	plist_add_sub_data_el(dict_record, host_cert.data, host_cert.size);
	plist_add_sub_key_el(dict_record, "HostID");
	plist_add_sub_string_el(dict_record, host_id);
	plist_add_sub_key_el(dict_record, "RootCertificate");
	plist_add_sub_data_el(dict_record, root_cert.data, root_cert.size);
	plist_add_sub_key_el(dict_record, "Request");
	plist_add_sub_string_el(dict_record, "Pair");

	/* send to iPhone */
	ret = iphone_lckd_send(control, dict);
	plist_free(dict);
	dict = NULL;

	if (ret != IPHONE_E_SUCCESS)
		return ret;

	/* Now get iPhone's answer */
	ret = iphone_lckd_recv(control, &dict);

	if (ret != IPHONE_E_SUCCESS)
		return ret;

	plist_t query_node = plist_find_node_by_string(dict, "Pair");
	plist_t result_key_node = plist_get_next_sibling(query_node);
	plist_t result_value_node = plist_get_next_sibling(result_key_node);

	plist_type result_key_type = plist_get_node_type(result_key_node);
	plist_type result_value_type = plist_get_node_type(result_value_node);

	if (result_key_type == PLIST_KEY && result_value_type == PLIST_STRING) {

		char *result_key = NULL;
		char *result_value = NULL;

		plist_get_key_val(result_key_node, &result_key);
		plist_get_string_val(result_value_node, &result_value);

		if (!strcmp(result_key, "Result") && !strcmp(result_value, "Success")) {
			ret = IPHONE_E_SUCCESS;
		}

		free(result_key);
		free(result_value);
	}
	plist_free(dict);
	dict = NULL;

	/* store public key in config if pairing succeeded */
	if (ret == IPHONE_E_SUCCESS) {
		log_dbg_msg(DBGMASK_LOCKDOWND, "lockdownd_pair_device: pair success\n");
		store_device_public_key(uid, public_key);
		ret = IPHONE_E_SUCCESS;
	} else {
		log_dbg_msg(DBGMASK_LOCKDOWND, "lockdownd_pair_device: pair failure\n");
		ret = IPHONE_E_PAIRING_FAILED;
	}
	free(public_key.data);
	return ret;
}

/**
 * Performs the Goodbye Request to tell the device the communication
 * session is now closed.
 *
 * @param control The lockdown client
 */
void lockdownd_close(iphone_lckd_client_t control)
{
	if (!control)
		return;					//IPHONE_E_INVALID_ARG;

	iphone_error_t ret = IPHONE_E_UNKNOWN_ERROR;

	plist_t dict = plist_new_dict();
	plist_add_sub_key_el(dict, "Request");
	plist_add_sub_string_el(dict, "Goodbye");

	log_dbg_msg(DBGMASK_LOCKDOWND, "lockdownd_close() called\n");

	ret = iphone_lckd_send(control, dict);
	plist_free(dict);
	dict = NULL;

	ret = iphone_lckd_recv(control, &dict);

	if (!dict) {
		log_dbg_msg(DBGMASK_LOCKDOWND, "lockdownd_close(): IPHONE_E_PLIST_ERROR\n");
		return;					// IPHONE_E_PLIST_ERROR;
	}

	plist_t query_node = plist_find_node_by_string(dict, "Goodbye");
	plist_t result_node = plist_get_next_sibling(query_node);
	plist_t value_node = plist_get_next_sibling(result_node);

	plist_type result_type = plist_get_node_type(result_node);
	plist_type value_type = plist_get_node_type(value_node);

	if (result_type == PLIST_KEY && value_type == PLIST_STRING) {
		char *result_value = NULL;
		char *value_value = NULL;

		plist_get_key_val(result_node, &result_value);
		plist_get_string_val(value_node, &value_value);

		if (!strcmp(result_value, "Result") && !strcmp(value_value, "Success")) {
			log_dbg_msg(DBGMASK_LOCKDOWND, "lockdownd_close(): success\n");
			ret = IPHONE_E_SUCCESS;
		}
		free(result_value);
		free(value_value);
	}
	plist_free(dict);
	dict = NULL;
	return;						// ret;
}

/** Generates the device certificate from the public key as well as the host
 *  and root certificates.
 * 
 * @return IPHONE_E_SUCCESS on success.
 */
iphone_error_t lockdownd_gen_pair_cert(gnutls_datum_t public_key, gnutls_datum_t * odevice_cert,
									   gnutls_datum_t * ohost_cert, gnutls_datum_t * oroot_cert)
{
	if (!public_key.data || !odevice_cert || !ohost_cert || !oroot_cert)
		return IPHONE_E_INVALID_ARG;
	iphone_error_t ret = IPHONE_E_UNKNOWN_ERROR;

	gnutls_datum_t modulus = { NULL, 0 };
	gnutls_datum_t exponent = { NULL, 0 };

	/* now decode the PEM encoded key */
	gnutls_datum_t der_pub_key;
	if (GNUTLS_E_SUCCESS == gnutls_pem_base64_decode_alloc("RSA PUBLIC KEY", &public_key, &der_pub_key)) {

		/* initalize asn.1 parser */
		ASN1_TYPE pkcs1 = ASN1_TYPE_EMPTY;
		if (ASN1_SUCCESS == asn1_array2tree(pkcs1_asn1_tab, &pkcs1, NULL)) {

			ASN1_TYPE asn1_pub_key = ASN1_TYPE_EMPTY;
			asn1_create_element(pkcs1, "PKCS1.RSAPublicKey", &asn1_pub_key);

			if (ASN1_SUCCESS == asn1_der_decoding(&asn1_pub_key, der_pub_key.data, der_pub_key.size, NULL)) {

				/* get size to read */
				int ret1 = asn1_read_value(asn1_pub_key, "modulus", NULL, &modulus.size);
				int ret2 = asn1_read_value(asn1_pub_key, "publicExponent", NULL, &exponent.size);

				modulus.data = gnutls_malloc(modulus.size);
				exponent.data = gnutls_malloc(exponent.size);

				ret1 = asn1_read_value(asn1_pub_key, "modulus", modulus.data, &modulus.size);
				ret2 = asn1_read_value(asn1_pub_key, "publicExponent", exponent.data, &exponent.size);
				if (ASN1_SUCCESS == ret1 && ASN1_SUCCESS == ret2)
					ret = IPHONE_E_SUCCESS;
			}
			if (asn1_pub_key)
				asn1_delete_structure(&asn1_pub_key);
		}
		if (pkcs1)
			asn1_delete_structure(&pkcs1);
	}

	/* now generate certifcates */
	if (IPHONE_E_SUCCESS == ret && 0 != modulus.size && 0 != exponent.size) {

		gnutls_global_init();
		gnutls_datum_t essentially_null = { strdup("abababababababab"), strlen("abababababababab") };

		gnutls_x509_privkey_t fake_privkey, root_privkey;
		gnutls_x509_crt_t dev_cert, root_cert, host_cert;

		gnutls_x509_privkey_init(&fake_privkey);
		gnutls_x509_crt_init(&dev_cert);
		gnutls_x509_crt_init(&root_cert);
		gnutls_x509_crt_init(&host_cert);

		if (GNUTLS_E_SUCCESS ==
			gnutls_x509_privkey_import_rsa_raw(fake_privkey, &modulus, &exponent, &essentially_null, &essentially_null,
											   &essentially_null, &essentially_null)) {

			gnutls_x509_privkey_init(&root_privkey);

			/* get root cert */
			gnutls_datum_t pem_root_cert = { NULL, 0 };
			get_root_certificate(&pem_root_cert);
			if (GNUTLS_E_SUCCESS != gnutls_x509_crt_import(root_cert, &pem_root_cert, GNUTLS_X509_FMT_PEM))
				ret = IPHONE_E_SSL_ERROR;

			/* get host cert */
			gnutls_datum_t pem_host_cert = { NULL, 0 };
			get_host_certificate(&pem_host_cert);
			if (GNUTLS_E_SUCCESS != gnutls_x509_crt_import(host_cert, &pem_host_cert, GNUTLS_X509_FMT_PEM))
				ret = IPHONE_E_SSL_ERROR;

			/* get root private key */
			gnutls_datum_t pem_root_priv = { NULL, 0 };
			get_root_private_key(&pem_root_priv);
			if (GNUTLS_E_SUCCESS != gnutls_x509_privkey_import(root_privkey, &pem_root_priv, GNUTLS_X509_FMT_PEM))
				ret = IPHONE_E_SSL_ERROR;

			/* generate device certificate */
			gnutls_x509_crt_set_key(dev_cert, fake_privkey);
			gnutls_x509_crt_set_serial(dev_cert, "\x00", 1);
			gnutls_x509_crt_set_version(dev_cert, 3);
			gnutls_x509_crt_set_ca_status(dev_cert, 0);
			gnutls_x509_crt_set_activation_time(dev_cert, time(NULL));
			gnutls_x509_crt_set_expiration_time(dev_cert, time(NULL) + (60 * 60 * 24 * 365 * 10));
			gnutls_x509_crt_sign(dev_cert, root_cert, root_privkey);

			if (IPHONE_E_SUCCESS == ret) {
				/* if everything went well, export in PEM format */
				gnutls_datum_t dev_pem = { NULL, 0 };
				gnutls_x509_crt_export(dev_cert, GNUTLS_X509_FMT_PEM, NULL, &dev_pem.size);
				dev_pem.data = gnutls_malloc(dev_pem.size);
				gnutls_x509_crt_export(dev_cert, GNUTLS_X509_FMT_PEM, dev_pem.data, &dev_pem.size);

				/* copy buffer for output */
				odevice_cert->data = malloc(dev_pem.size);
				memcpy(odevice_cert->data, dev_pem.data, dev_pem.size);
				odevice_cert->size = dev_pem.size;

				ohost_cert->data = malloc(pem_host_cert.size);
				memcpy(ohost_cert->data, pem_host_cert.data, pem_host_cert.size);
				ohost_cert->size = pem_host_cert.size;

				oroot_cert->data = malloc(pem_root_cert.size);
				memcpy(oroot_cert->data, pem_root_cert.data, pem_root_cert.size);
				oroot_cert->size = pem_root_cert.size;
			}
			gnutls_free(pem_root_priv.data);
			gnutls_free(pem_root_cert.data);
			gnutls_free(pem_host_cert.data);
		}
	}

	gnutls_free(modulus.data);
	gnutls_free(exponent.data);

	gnutls_free(der_pub_key.data);

	return ret;
}

/** Starts SSL communication with lockdownd after the iPhone has been paired.
 *
 * @param control The lockdownd client
 * @param HostID The HostID used with this phone
 *
 * @return 1 on success and 0 on failure
 */
iphone_error_t lockdownd_start_SSL_session(iphone_lckd_client_t control, const char *HostID)
{
	plist_t dict = NULL;
	uint32_t  return_me = 0;

	iphone_error_t ret = IPHONE_E_UNKNOWN_ERROR;
	control->session_id[0] = '\0';

	/* Setup DevicePublicKey request plist */
	dict = plist_new_dict();
	plist_add_sub_key_el(dict, "HostID");
	plist_add_sub_string_el(dict, HostID);
	plist_add_sub_key_el(dict, "Request");
	plist_add_sub_string_el(dict, "StartSession");

	ret = iphone_lckd_send(control, dict);
	plist_free(dict);
	dict = NULL;

	if (ret != IPHONE_E_SUCCESS)
		return ret;

	ret = iphone_lckd_recv(control, &dict);

	if (!dict)
		return IPHONE_E_PLIST_ERROR;

	plist_t query_node = plist_find_node_by_string(dict, "StartSession");
	plist_t result_key_node = plist_get_next_sibling(query_node);
	plist_t result_value_node = plist_get_next_sibling(result_key_node);

	plist_type result_key_type = plist_get_node_type(result_key_node);
	plist_type result_value_type = plist_get_node_type(result_value_node);

	if (result_key_type == PLIST_KEY && result_value_type == PLIST_STRING) {
		char *result_key = NULL;
		char *result_value = NULL;

		plist_get_key_val(result_key_node, &result_key);
		plist_get_string_val(result_value_node, &result_value);

		ret = IPHONE_E_SSL_ERROR;
		if (!strcmp(result_key, "Result") && !strcmp(result_value, "Success")) {
			// Set up GnuTLS...
			//gnutls_anon_client_credentials_t anoncred;
			gnutls_certificate_credentials_t xcred;

			log_dbg_msg(DBGMASK_LOCKDOWND, "We started the session OK, now trying GnuTLS\n");
			errno = 0;
			gnutls_global_init();
			//gnutls_anon_allocate_client_credentials(&anoncred);
			gnutls_certificate_allocate_credentials(&xcred);
			gnutls_certificate_set_x509_trust_file(xcred, "hostcert.pem", GNUTLS_X509_FMT_PEM);
			gnutls_init(control->ssl_session, GNUTLS_CLIENT);
			{
				int protocol_priority[16] = { GNUTLS_SSL3, 0 };
				int kx_priority[16] = { GNUTLS_KX_ANON_DH, GNUTLS_KX_RSA, 0 };
				int cipher_priority[16] = { GNUTLS_CIPHER_AES_128_CBC, GNUTLS_CIPHER_AES_256_CBC, 0 };
				int mac_priority[16] = { GNUTLS_MAC_SHA1, GNUTLS_MAC_MD5, 0 };
				int comp_priority[16] = { GNUTLS_COMP_NULL, 0 };

				gnutls_cipher_set_priority(*control->ssl_session, cipher_priority);
				gnutls_compression_set_priority(*control->ssl_session, comp_priority);
				gnutls_kx_set_priority(*control->ssl_session, kx_priority);
				gnutls_protocol_set_priority(*control->ssl_session, protocol_priority);
				gnutls_mac_set_priority(*control->ssl_session, mac_priority);

			}
			gnutls_credentials_set(*control->ssl_session, GNUTLS_CRD_CERTIFICATE, xcred);	// this part is killing me.

			log_dbg_msg(DBGMASK_LOCKDOWND, "GnuTLS step 1...\n");
			gnutls_transport_set_ptr(*control->ssl_session, (gnutls_transport_ptr_t) control);
			log_dbg_msg(DBGMASK_LOCKDOWND, "GnuTLS step 2...\n");
			gnutls_transport_set_push_function(*control->ssl_session, (gnutls_push_func) & lockdownd_secuwrite);
			log_dbg_msg(DBGMASK_LOCKDOWND, "GnuTLS step 3...\n");
			gnutls_transport_set_pull_function(*control->ssl_session, (gnutls_pull_func) & lockdownd_securead);
			log_dbg_msg(DBGMASK_LOCKDOWND, "GnuTLS step 4 -- now handshaking...\n");

			if (errno)
				log_dbg_msg(DBGMASK_LOCKDOWND, "WARN: errno says %s before handshake!\n", strerror(errno));
			return_me = gnutls_handshake(*control->ssl_session);
			log_dbg_msg(DBGMASK_LOCKDOWND, "GnuTLS handshake done...\n");

			if (return_me != GNUTLS_E_SUCCESS) {
				log_dbg_msg(DBGMASK_LOCKDOWND, "GnuTLS reported something wrong.\n");
				gnutls_perror(return_me);
				log_dbg_msg(DBGMASK_LOCKDOWND, "oh.. errno says %s\n", strerror(errno));
				return IPHONE_E_SSL_ERROR;
			} else {
				control->in_SSL = 1;
				ret = IPHONE_E_SUCCESS;
			}
		}
	}
	//store session id
	plist_t session_node = plist_find_node_by_key(dict, "SessionID");
	if (session_node) {

		plist_t session_node_val = plist_get_next_sibling(session_node);
		plist_type session_node_val_type = plist_get_node_type(session_node_val);

		if (session_node_val_type == PLIST_STRING) {

			char *session_id = NULL;
			plist_get_string_val(session_node_val, &session_id);

			if (session_node_val_type == PLIST_STRING && session_id) {
				// we need to store the session ID for StopSession
				strcpy(control->session_id, session_id);
				log_dbg_msg(DBGMASK_LOCKDOWND, "SessionID: %s\n", control->session_id);
			}
			free(session_id);
		}
	} else
		log_dbg_msg(DBGMASK_LOCKDOWND, "Failed to get SessionID!\n");
	plist_free(dict);
	dict = NULL;

	if (ret == IPHONE_E_SUCCESS)
		return ret;

	log_dbg_msg(DBGMASK_LOCKDOWND, "Apparently failed negotiating with lockdownd.\n");
	return IPHONE_E_SSL_ERROR;
}

/** gnutls callback for writing data to the iPhone.
 *
 * @param transport It's really the lockdownd client, but the method signature has to match
 * @param buffer The data to send
 * @param length The length of data to send in bytes
 *
 * @return The number of bytes sent
 */
ssize_t lockdownd_secuwrite(gnutls_transport_ptr_t transport, char *buffer, size_t length)
{
	int bytes = 0;
	iphone_lckd_client_t control;
	control = (iphone_lckd_client_t) transport;
	log_dbg_msg(DBGMASK_LOCKDOWND, "lockdownd_secuwrite() called\n");
	log_dbg_msg(DBGMASK_LOCKDOWND, "pre-send\nlength = %zi\n", length);
	iphone_mux_send(control->connection, buffer, length, &bytes);
	log_dbg_msg(DBGMASK_LOCKDOWND, "post-send\nsent %i bytes\n", bytes);

	dump_debug_buffer("sslpacketwrite.out", buffer, length);
	return bytes;
}

/** gnutls callback for reading data from the iPhone
 *
 * @param transport It's really the lockdownd client, but the method signature has to match
 * @param buffer The buffer to store data in
 * @param length The length of data to read in bytes
 *
 * @return The number of bytes read
 */
ssize_t lockdownd_securead(gnutls_transport_ptr_t transport, char *buffer, size_t length)
{
	int bytes = 0, pos_start_fill = 0;
	int tbytes = 0;
	int this_len = length;
	iphone_error_t res;
	iphone_lckd_client_t control;
	control = (iphone_lckd_client_t) transport;
<<<<<<< HEAD
	log_dbg_msg(DBGMASK_LOCKDOWND, "lockdownd_securead() called\nlength = %zi\n", length);
	// Buffering hack! Throw what we've got in our "buffer" into the stream first, then get more.
	if (control->gtls_buffer_hack_len > 0) {
		if (length > control->gtls_buffer_hack_len) {	// If it's asking for more than we got
			length -= control->gtls_buffer_hack_len;	// Subtract what we have from their requested length
			pos_start_fill = control->gtls_buffer_hack_len;	// set the pos to start filling at
			memcpy(buffer, control->gtls_buffer_hack, control->gtls_buffer_hack_len);	// Fill their buffer partially
			free(control->gtls_buffer_hack);	// free our memory, it's not chained anymore
			control->gtls_buffer_hack_len = 0;	// we don't have a hack buffer anymore
			log_dbg_msg(DBGMASK_LOCKDOWND, "Did a partial fill to help quench thirst for data\n");
		} else if (length < control->gtls_buffer_hack_len) {	// If it's asking for less...
			control->gtls_buffer_hack_len -= length;	// subtract what they're asking for
			memcpy(buffer, control->gtls_buffer_hack, length);	// fill their buffer
			hackhackhack = (char *) malloc(sizeof(char) * control->gtls_buffer_hack_len);	// strndup is NOT a good solution -- concatenates \0!!!! Anyway, make a new "hack" buffer.
			memcpy(hackhackhack, control->gtls_buffer_hack + length, control->gtls_buffer_hack_len);	// Move what's left into the new one
			free(control->gtls_buffer_hack);	// Free the old one
			control->gtls_buffer_hack = hackhackhack;	// And make it the new one.
			hackhackhack = NULL;
			log_dbg_msg(DBGMASK_LOCKDOWND, "Quenched the thirst for data; new hack length is %i\n",
						control->gtls_buffer_hack_len);
			return length;		// hand it over.
		} else {				// length == hack length
			memcpy(buffer, control->gtls_buffer_hack, length);	// copy our buffer into theirs
			free(control->gtls_buffer_hack);	// free our "obligation"
			control->gtls_buffer_hack_len = 0;	// free our "obligation"
			log_dbg_msg(DBGMASK_LOCKDOWND, "Satiated the thirst for data; now we have to eventually receive again.\n");
			return length;		// hand it over
		}
	}
	// End buffering hack!
	char *recv_buffer = (char *) malloc(sizeof(char) * (length * 1000));	// ensuring nothing stupid happens

	log_dbg_msg(DBGMASK_LOCKDOWND, "pre-read\nclient wants %zi bytes\n", length);
	iphone_mux_recv(control->connection, recv_buffer, (length * 1000), &bytes);
	log_dbg_msg(DBGMASK_LOCKDOWND, "post-read\nwe got %i bytes\n", bytes);
	if (bytes < 0) {
		log_dbg_msg(DBGMASK_LOCKDOWND, "lockdownd_securead(): uh oh\n");
		log_dbg_msg(DBGMASK_LOCKDOWND,
					"I believe what we have here is a failure to communicate... libusb says %s but strerror says %s\n",
					usb_strerror(), strerror(errno));
		return bytes + 28;		// an errno
	}
	if (bytes >= length) {
		if (bytes > length) {
			log_dbg_msg(DBGMASK_LOCKDOWND,
						"lockdownd_securead: Client deliberately read less data than was there; resorting to GnuTLS buffering hack.\n");
			if (!control->gtls_buffer_hack_len) {	// if there's no hack buffer yet
				//control->gtls_buffer_hack = strndup(recv_buffer+length, bytes-length); // strndup is NOT a good solution!
				control->gtls_buffer_hack_len += bytes - length;
				control->gtls_buffer_hack = (char *) malloc(sizeof(char) * control->gtls_buffer_hack_len);
				memcpy(control->gtls_buffer_hack, recv_buffer + length, control->gtls_buffer_hack_len);
			} else {			// if there is. 
				control->gtls_buffer_hack =
					realloc(control->gtls_buffer_hack, control->gtls_buffer_hack_len + (bytes - length));
				memcpy(control->gtls_buffer_hack + control->gtls_buffer_hack_len, recv_buffer + length, bytes - length);
				control->gtls_buffer_hack_len += bytes - length;
			}
		}
		memcpy(buffer + pos_start_fill, recv_buffer, length);
		free(recv_buffer);
		if (bytes == length) {
			log_dbg_msg(DBGMASK_LOCKDOWND, "Returning how much we received.\n");
			return bytes;
		} else {
			log_dbg_msg(DBGMASK_LOCKDOWND, "Returning what they want to hear.\nHack length: %i\n",
						control->gtls_buffer_hack_len);
			return length;
=======
	char *recv_buffer;

	log_debug_msg("lockdownd_securead() called\nlength = %zi\n", length);

	log_debug_msg("pre-read\nclient wants %zi bytes\n", length);

	recv_buffer = (char *) malloc(sizeof(char) * this_len);

	// repeat until we have the full data or an error occurs.
	do {
		if ((res = iphone_mux_recv(control->connection, recv_buffer, this_len, &bytes)) != IPHONE_E_SUCCESS) {
			log_debug_msg("%s: ERROR: iphone_mux_recv returned %d\n", __func__, res);
			return res;
		}
		log_debug_msg("post-read\nwe got %i bytes\n", bytes);

		if (bytes < 0) {
			log_debug_msg("lockdownd_securead(): uh oh\n");
			log_debug_msg
				("I believe what we have here is a failure to communicate... libusb says %s but strerror says %s\n",
				 usb_strerror(), strerror(errno));
			return bytes;		// + 28;      // an errno
		}
		// increase read count
		tbytes += bytes;

		// fill the buffer with what we got right now
		memcpy(buffer + pos_start_fill, recv_buffer, bytes);
		pos_start_fill += bytes;

		if (tbytes >= length) {
			break;
>>>>>>> 0114d8da
		}

		this_len = length - tbytes;
		log_debug_msg("re-read\ntrying to read missing %i bytes\n", this_len);
	} while (tbytes < length);
	if (recv_buffer) {
		free(recv_buffer);
	}

	return tbytes;
}

/** Command to start the desired service
 *
 * @param control The lockdownd client
 * @param service The name of the service to start
 *
 * @return The port number the service was started on or 0 on failure.
 */
iphone_error_t iphone_lckd_start_service(iphone_lckd_client_t client, const char *service, int *port)
{
	if (!client || !service || !port)
		return IPHONE_E_INVALID_ARG;

	char *host_id = get_host_id();
	if (!host_id)
		return IPHONE_E_INVALID_CONF;
	if (!client->in_SSL && !lockdownd_start_SSL_session(client, host_id))
		return IPHONE_E_SSL_ERROR;

	plist_t dict = NULL;
	uint32_t port_loc = 0;
	iphone_error_t ret = IPHONE_E_UNKNOWN_ERROR;

	free(host_id);
	host_id = NULL;

	dict = plist_new_dict();
	plist_add_sub_key_el(dict, "Request");
	plist_add_sub_string_el(dict, "StartService");
	plist_add_sub_key_el(dict, "Service");
	plist_add_sub_string_el(dict, service);

	/* send to iPhone */
	ret = iphone_lckd_send(client, dict);
	plist_free(dict);
	dict = NULL;

	if (IPHONE_E_SUCCESS != ret)
		return ret;

	ret = iphone_lckd_recv(client, &dict);

	if (IPHONE_E_SUCCESS != ret)
		return ret;

	if (!dict)
		return IPHONE_E_PLIST_ERROR;

	plist_t query_node = plist_find_node_by_string(dict, "StartService");
	plist_t result_key_node = plist_get_next_sibling(query_node);
	plist_t result_value_node = plist_get_next_sibling(result_key_node);

	plist_t port_key_node = plist_find_node_by_key(dict, "Port");
	plist_t port_value_node = plist_get_next_sibling(port_key_node);

	plist_type result_key_type = plist_get_node_type(result_key_node);
	plist_type result_value_type = plist_get_node_type(result_value_node);
	plist_type port_key_type = plist_get_node_type(port_key_node);
	plist_type port_value_type = plist_get_node_type(port_value_node);

	if (result_key_type == PLIST_KEY && result_value_type == PLIST_STRING && port_key_type == PLIST_KEY
		&& port_value_type == PLIST_UINT) {

		char *result_key = NULL;
		char *result_value = NULL;
		char *port_key = NULL;
		uint64_t port_value = 0;

		plist_get_key_val(result_key_node, &result_key);
		plist_get_string_val(result_value_node, &result_value);
		plist_get_key_val(port_key_node, &port_key);
		plist_get_uint_val(port_value_node, &port_value);

		if (!strcmp(result_key, "Result") && !strcmp(result_value, "Success") && !strcmp(port_key, "Port")) {
			port_loc = port_value;
			ret = IPHONE_E_SUCCESS;
		}

		if (port && ret == IPHONE_E_SUCCESS)
			*port = port_loc;
		else
			ret = IPHONE_E_UNKNOWN_ERROR;
	}

	plist_free(dict);
	dict = NULL;
	return ret;
}<|MERGE_RESOLUTION|>--- conflicted
+++ resolved
@@ -803,7 +803,7 @@
 iphone_error_t lockdownd_start_SSL_session(iphone_lckd_client_t control, const char *HostID)
 {
 	plist_t dict = NULL;
-	uint32_t  return_me = 0;
+	uint32_t return_me = 0;
 
 	iphone_error_t ret = IPHONE_E_UNKNOWN_ERROR;
 	control->session_id[0] = '\0';
@@ -963,75 +963,6 @@
 	iphone_error_t res;
 	iphone_lckd_client_t control;
 	control = (iphone_lckd_client_t) transport;
-<<<<<<< HEAD
-	log_dbg_msg(DBGMASK_LOCKDOWND, "lockdownd_securead() called\nlength = %zi\n", length);
-	// Buffering hack! Throw what we've got in our "buffer" into the stream first, then get more.
-	if (control->gtls_buffer_hack_len > 0) {
-		if (length > control->gtls_buffer_hack_len) {	// If it's asking for more than we got
-			length -= control->gtls_buffer_hack_len;	// Subtract what we have from their requested length
-			pos_start_fill = control->gtls_buffer_hack_len;	// set the pos to start filling at
-			memcpy(buffer, control->gtls_buffer_hack, control->gtls_buffer_hack_len);	// Fill their buffer partially
-			free(control->gtls_buffer_hack);	// free our memory, it's not chained anymore
-			control->gtls_buffer_hack_len = 0;	// we don't have a hack buffer anymore
-			log_dbg_msg(DBGMASK_LOCKDOWND, "Did a partial fill to help quench thirst for data\n");
-		} else if (length < control->gtls_buffer_hack_len) {	// If it's asking for less...
-			control->gtls_buffer_hack_len -= length;	// subtract what they're asking for
-			memcpy(buffer, control->gtls_buffer_hack, length);	// fill their buffer
-			hackhackhack = (char *) malloc(sizeof(char) * control->gtls_buffer_hack_len);	// strndup is NOT a good solution -- concatenates \0!!!! Anyway, make a new "hack" buffer.
-			memcpy(hackhackhack, control->gtls_buffer_hack + length, control->gtls_buffer_hack_len);	// Move what's left into the new one
-			free(control->gtls_buffer_hack);	// Free the old one
-			control->gtls_buffer_hack = hackhackhack;	// And make it the new one.
-			hackhackhack = NULL;
-			log_dbg_msg(DBGMASK_LOCKDOWND, "Quenched the thirst for data; new hack length is %i\n",
-						control->gtls_buffer_hack_len);
-			return length;		// hand it over.
-		} else {				// length == hack length
-			memcpy(buffer, control->gtls_buffer_hack, length);	// copy our buffer into theirs
-			free(control->gtls_buffer_hack);	// free our "obligation"
-			control->gtls_buffer_hack_len = 0;	// free our "obligation"
-			log_dbg_msg(DBGMASK_LOCKDOWND, "Satiated the thirst for data; now we have to eventually receive again.\n");
-			return length;		// hand it over
-		}
-	}
-	// End buffering hack!
-	char *recv_buffer = (char *) malloc(sizeof(char) * (length * 1000));	// ensuring nothing stupid happens
-
-	log_dbg_msg(DBGMASK_LOCKDOWND, "pre-read\nclient wants %zi bytes\n", length);
-	iphone_mux_recv(control->connection, recv_buffer, (length * 1000), &bytes);
-	log_dbg_msg(DBGMASK_LOCKDOWND, "post-read\nwe got %i bytes\n", bytes);
-	if (bytes < 0) {
-		log_dbg_msg(DBGMASK_LOCKDOWND, "lockdownd_securead(): uh oh\n");
-		log_dbg_msg(DBGMASK_LOCKDOWND,
-					"I believe what we have here is a failure to communicate... libusb says %s but strerror says %s\n",
-					usb_strerror(), strerror(errno));
-		return bytes + 28;		// an errno
-	}
-	if (bytes >= length) {
-		if (bytes > length) {
-			log_dbg_msg(DBGMASK_LOCKDOWND,
-						"lockdownd_securead: Client deliberately read less data than was there; resorting to GnuTLS buffering hack.\n");
-			if (!control->gtls_buffer_hack_len) {	// if there's no hack buffer yet
-				//control->gtls_buffer_hack = strndup(recv_buffer+length, bytes-length); // strndup is NOT a good solution!
-				control->gtls_buffer_hack_len += bytes - length;
-				control->gtls_buffer_hack = (char *) malloc(sizeof(char) * control->gtls_buffer_hack_len);
-				memcpy(control->gtls_buffer_hack, recv_buffer + length, control->gtls_buffer_hack_len);
-			} else {			// if there is. 
-				control->gtls_buffer_hack =
-					realloc(control->gtls_buffer_hack, control->gtls_buffer_hack_len + (bytes - length));
-				memcpy(control->gtls_buffer_hack + control->gtls_buffer_hack_len, recv_buffer + length, bytes - length);
-				control->gtls_buffer_hack_len += bytes - length;
-			}
-		}
-		memcpy(buffer + pos_start_fill, recv_buffer, length);
-		free(recv_buffer);
-		if (bytes == length) {
-			log_dbg_msg(DBGMASK_LOCKDOWND, "Returning how much we received.\n");
-			return bytes;
-		} else {
-			log_dbg_msg(DBGMASK_LOCKDOWND, "Returning what they want to hear.\nHack length: %i\n",
-						control->gtls_buffer_hack_len);
-			return length;
-=======
 	char *recv_buffer;
 
 	log_debug_msg("lockdownd_securead() called\nlength = %zi\n", length);
@@ -1064,7 +995,6 @@
 
 		if (tbytes >= length) {
 			break;
->>>>>>> 0114d8da
 		}
 
 		this_len = length - tbytes;
